--- conflicted
+++ resolved
@@ -15,13 +15,10 @@
 [dependencies]
 bytemuck = { version = "1.15", default-features = false, features = ["derive"] }
 memmap2 = { version = "0.9", optional = true }
-<<<<<<< HEAD
+thiserror = { version = "2.0.16", default-features = false }
 half = { version = "2.6", optional = true, default-features = false, features = [
     "bytemuck",
 ] }
-=======
-thiserror = { version = "2.0.16", default-features = false }
->>>>>>> cf2370e5
 
 [dev-dependencies]
 criterion = { version = "0.5", features = ["html_reports"] }
@@ -56,10 +53,5 @@
 default = ["std", "mmap", "file", "f16"]
 mmap = ["std", "dep:memmap2"]
 file = ["std"]
-<<<<<<< HEAD
 std = []
-f16 = ["dep:half", "std"]
-=======
-std = ["thiserror/std"]
-f16 = []
->>>>>>> cf2370e5
+f16 = []